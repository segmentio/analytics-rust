--- conflicted
+++ resolved
@@ -1,18 +1,22 @@
-<<<<<<< HEAD
 use crate::errors::{Error, Result};
-use serde::Serialize;
+use serde::{Deserialize, Serialize};
 
 const MAX_MESSAGE_SIZE: usize = 1024 * 32;
 const MAX_BATCH_SIZE: usize = 1024 * 512;
 
-#[derive(Serialize)]
-pub enum Message<'a> {
-    Identify(&'a Identify),
-    Track(&'a Track),
-    Batch(&'a Batch),
+#[derive(Debug, Deserialize, Serialize)]
+#[serde(untagged)]
+pub enum Message {
+    Identify(Identify),
+    Track(Track),
+    Page(Page),
+    Group(Group),
+    Screen(Screen),
+    Alias(Alias),
+    Batch(Batch),
 }
 
-#[derive(Serialize)]
+#[derive(Debug, Deserialize, Serialize, Clone)]
 pub struct Batch {
     message_id: String,
     messages: Vec<BatchMessage>,
@@ -51,48 +55,19 @@
     }
 }
 
-#[derive(Serialize)]
-=======
-use serde::{Deserialize, Serialize};
-
-#[derive(Debug, Deserialize, Serialize)]
-#[serde(untagged)]
-pub enum Message {
-    Identify(Identify),
-    Track(Track),
-    Page(Page),
-    Screen(Screen),
-    Group(Group),
-    Alias(Alias),
-    Batch(Batch),
-}
-
-#[derive(Debug, Deserialize, Serialize)]
-pub struct Batch {
-    pub messages: Vec<BatchMessage>,
-}
-
-#[derive(Debug, Deserialize, Serialize)]
->>>>>>> 6614b091
+#[derive(Debug, Deserialize, Serialize, Clone)]
 pub enum BatchMessage {
     Identify(Identify),
     Track(Track),
 }
 
-<<<<<<< HEAD
-#[derive(Serialize)]
-pub struct Identify {}
-
-#[derive(Serialize)]
-pub struct Track {}
-=======
-#[derive(Debug, Deserialize, Serialize)]
+#[derive(Debug, Deserialize, Serialize, Clone)]
 pub struct Identify {
     #[serde(rename = "userId")]
     pub user_id: String,
 }
 
-#[derive(Debug, Deserialize, Serialize)]
+#[derive(Debug, Deserialize, Serialize, Clone)]
 pub struct Track {
     #[serde(rename = "userId")]
     pub user_id: String,
@@ -127,5 +102,4 @@
 
     #[serde(rename = "previousId")]
     pub previous_id: String,
-}
->>>>>>> 6614b091
+}