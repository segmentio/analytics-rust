[package]
authors = ["Dean Karn <dean.karn@gmail.com>"]
description = "Segment analytics client for Rust https://segment.com/docs/libraries/rust"
edition = "2018"
license = "MIT"
name = "analytics"
version = "0.1.0"

[[bin]]
name = "analytics"
path = "src/main.rs"
required-features = ["cli"]

[features]
cli = ["clap"]

[dependencies]
<<<<<<< HEAD
chrono = "0.4.6"
failure = "0.1.5"
serde_json = "1.0.39"
url = "1.7.2"

[dependencies.serde]
features = ["derive"]
version = "1.0.93"

[dependencies.uuid]
features = [
    "serde",
    "v4",
]
version = "0.7.4"
=======
base64 = "0.10"
failure = "0.1.5"
reqwest = "0.9"
serde = "1.0.93"
serde_json = { version = "1.0.39", features = ["raw_value"] }

clap = { version = "2.33", optional = true }
>>>>>>> 6614b091
<|MERGE_RESOLUTION|>--- conflicted
+++ resolved
@@ -15,11 +15,13 @@
 cli = ["clap"]
 
 [dependencies]
-<<<<<<< HEAD
 chrono = "0.4.6"
-failure = "0.1.5"
 serde_json = "1.0.39"
 url = "1.7.2"
+base64 = "0.10"
+failure = "0.1.5"
+reqwest = "0.9"
+clap = { version = "2.33", optional = true }
 
 [dependencies.serde]
 features = ["derive"]
@@ -30,13 +32,4 @@
     "serde",
     "v4",
 ]
-version = "0.7.4"
-=======
-base64 = "0.10"
-failure = "0.1.5"
-reqwest = "0.9"
-serde = "1.0.93"
-serde_json = { version = "1.0.39", features = ["raw_value"] }
-
-clap = { version = "2.33", optional = true }
->>>>>>> 6614b091
+version = "0.7.4"