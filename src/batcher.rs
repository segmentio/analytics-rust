--- conflicted
+++ resolved
@@ -1,4 +1,4 @@
-use crate::errors::{Error as AnalyticsError, MaxBatchSize};
+use crate::errors::Error as AnalyticsError;
 use crate::message::{Batch, BatchMessage, Context, Message};
 use chrono::Utc;
 use failure::Error;
@@ -26,11 +26,7 @@
     /// if returns error, you message is garbo
     /// if returns some, this queue needs flushing
     /// if returns none, this message was accepted. it's mine now
-<<<<<<< HEAD
-    pub fn push(&mut self, msg: BatchMessage) -> Result<(), Error> {
-=======
     pub fn push(&mut self, msg: BatchMessage) -> Result<Option<BatchMessage>, Error> {
->>>>>>> 56abfe43
         let size = serde_json::to_vec(&msg)?.len();
         if size > MAX_MESSAGE_SIZE {
             return Err(AnalyticsError::MessageTooLarge("msg too large".to_owned()).into());
@@ -42,7 +38,7 @@
         }
 
         self.buf.push(msg);
-        Ok(())
+        Ok(None)
     }
 
     pub fn into_message(self) -> Message {
@@ -120,20 +116,14 @@
         let mut result = Ok(None);
         for _i in 0..20 {
             result = batcher.push(batch_msg.clone().into());
-            if result.is_err() {
+            dbg!(&result);
+            if result.is_ok() && result.as_ref().ok().unwrap().is_some() {
                 break;
             }
         }
 
-        let err = result.err().unwrap();
-        let err: &AnalyticsError = err.as_fail().downcast_ref().unwrap();
-
-        match err {
-            AnalyticsError::MaxBatchSize(message) => {
-                assert_eq!(message.message, BatchMessage::Track(batch_msg));
-            }
-            _ => panic!("wrong error type returned: {:?}", err),
-        }
+        let msg = result.ok().unwrap();
+        assert_eq!(BatchMessage::Track(batch_msg), msg.unwrap());
         Ok(())
     }
 }